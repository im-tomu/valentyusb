language: python
python:
  - "3.7"
jobs:
  include:
    # Travis does not support matrix expansion in stages,
    # so we use YAML anchors to get parallel builds
    - &test_body
      env:
<<<<<<< HEAD
        - T=valentyusb  S=test-eptri       OP=sim    CDC=0
=======
        - T=valentyusb  S=test-eptri       OP=sim    CDC=1
>>>>>>> da4c8c72
      install:
        # Clone these here rather than as part of the main repo,
        # in order to avoid cloning a second copy of litex when
        # this is used as part of another repo.
        - git -C test-suite clone https://github.com/antmicro/usb-test-suite-testbenches.git
        - git -C test-suite clone https://github.com/antmicro/usb-test-suite-cocotb-usb.git
        - git -C test-suite clone https://github.com/enjoy-digital/litex.git
        # We need to install those in virtualenv, as cocotb will use this instead of conda
        - pip install -r test-suite/conf/requirements.txt
        - wget https://repo.continuum.io/miniconda/Miniconda3-latest-Linux-x86_64.sh -O miniconda.sh
        - bash miniconda.sh -b -p $HOME/miniconda
        - source "$HOME/miniconda/etc/profile.d/conda.sh"
        - hash -r
        - conda config --set always_yes yes --set changeps1 no
        - conda update -q conda
        - conda info -a
        - conda env create --file test-suite/conf/environment.yml
        - conda activate usb-test-suite-env
        # conda complains if it does not have the libs as well
        - pip install -r test-suite/conf/requirements.txt
        - pip install -e test-suite/usb-test-suite-cocotb-usb/
        - cp test-suite/litex/litex_setup.py test-suite
        - ./test-suite/litex_setup.py init install --user
      script:
        - cd test-suite/usb-test-suite-testbenches
        - make PYTHONPATH=../litex:../.. TARGET=$T TEST_SCRIPT=$S $OP CDC=$CDC && ! grep -q failure results.xml

    - <<: *test_body
      env:
<<<<<<< HEAD
        - T=valentyusb  S=test-enum        OP=sim    CDC=0
    - <<: *test_body
      env:
        - T=valentyusb  S=test-w10enum     OP=sim    CDC=0
    - <<: *test_body
      env:
        - T=valentyusb  S=test-clocks      OP=sim    CDC=0
=======
        - T=valentyusb  S=test-clocks      OP=sim    CDC=1
    - <<: *test_body
      env:
        - T=valentyusb  S=test-clocks      OP=sim    CDC=0
    - <<: *test_body
      env:
        - T=valentyusb  S=test-enum        OP=sim    CDC=1
    - <<: *test_body
      env:
        - T=valentyusb  S=test-w10enum     OP=sim    CDC=1
    - <<: *test_body
      env:
        - T=valentyusb  S=test-macOSenum   OP=sim    CDC=1
    - <<: *test_body
      env:
        - T=valentyusb  S=test-valenty-cdc OP=sim    CDC=1
    - <<: *test_body
      env:
        - T=valentyusb  S=test-eptri       OP=sim    CDC=0
    - <<: *test_body
      env:
        - T=valentyusb  S=test-enum        OP=sim    CDC=0
    - <<: *test_body
      env:
        - T=valentyusb  S=test-w10enum     OP=sim    CDC=0
>>>>>>> da4c8c72
    - <<: *test_body
      env:
        - T=valentyusb  S=test-macOSenum   OP=sim    CDC=0
    - <<: *test_body
      env:
<<<<<<< HEAD
        - T=valentyusb  S=test-valenty-cdc OP=sim    CDC=0
    - <<: *test_body
      env:
        - T=valentyusb  S=test-eptri       OP=sim    CDC=1
    - <<: *test_body
      env:
        - T=valentyusb  S=test-enum        OP=sim    CDC=1
    - <<: *test_body
      env:
        - T=valentyusb  S=test-w10enum     OP=sim    CDC=1
    - <<: *test_body
      env:
        - T=valentyusb  S=test-clocks      OP=sim    CDC=1
    - <<: *test_body
      env:
        - T=valentyusb  S=test-macOSenum   OP=sim    CDC=1
    - <<: *test_body
      env:
        - T=valentyusb  S=test-valenty-cdc OP=sim    CDC=1
=======
        - T=valentyusb  S=test-valenty-cdc OP=sim    CDC=0
>>>>>>> da4c8c72
<|MERGE_RESOLUTION|>--- conflicted
+++ resolved
@@ -7,11 +7,7 @@
     # so we use YAML anchors to get parallel builds
     - &test_body
       env:
-<<<<<<< HEAD
-        - T=valentyusb  S=test-eptri       OP=sim    CDC=0
-=======
         - T=valentyusb  S=test-eptri       OP=sim    CDC=1
->>>>>>> da4c8c72
       install:
         # Clone these here rather than as part of the main repo,
         # in order to avoid cloning a second copy of litex when
@@ -41,15 +37,6 @@
 
     - <<: *test_body
       env:
-<<<<<<< HEAD
-        - T=valentyusb  S=test-enum        OP=sim    CDC=0
-    - <<: *test_body
-      env:
-        - T=valentyusb  S=test-w10enum     OP=sim    CDC=0
-    - <<: *test_body
-      env:
-        - T=valentyusb  S=test-clocks      OP=sim    CDC=0
-=======
         - T=valentyusb  S=test-clocks      OP=sim    CDC=1
     - <<: *test_body
       env:
@@ -75,32 +62,9 @@
     - <<: *test_body
       env:
         - T=valentyusb  S=test-w10enum     OP=sim    CDC=0
->>>>>>> da4c8c72
     - <<: *test_body
       env:
         - T=valentyusb  S=test-macOSenum   OP=sim    CDC=0
     - <<: *test_body
       env:
-<<<<<<< HEAD
-        - T=valentyusb  S=test-valenty-cdc OP=sim    CDC=0
-    - <<: *test_body
-      env:
-        - T=valentyusb  S=test-eptri       OP=sim    CDC=1
-    - <<: *test_body
-      env:
-        - T=valentyusb  S=test-enum        OP=sim    CDC=1
-    - <<: *test_body
-      env:
-        - T=valentyusb  S=test-w10enum     OP=sim    CDC=1
-    - <<: *test_body
-      env:
-        - T=valentyusb  S=test-clocks      OP=sim    CDC=1
-    - <<: *test_body
-      env:
-        - T=valentyusb  S=test-macOSenum   OP=sim    CDC=1
-    - <<: *test_body
-      env:
-        - T=valentyusb  S=test-valenty-cdc OP=sim    CDC=1
-=======
-        - T=valentyusb  S=test-valenty-cdc OP=sim    CDC=0
->>>>>>> da4c8c72
+        - T=valentyusb  S=test-valenty-cdc OP=sim    CDC=0